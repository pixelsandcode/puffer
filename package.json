--- conflicted
+++ resolved
@@ -4,15 +4,9 @@
   "version": "1.1.1",
   "main": "build/main",
   "dependencies": {
-<<<<<<< HEAD
-    "boom": "^2.6.1",
+    "boom": "^4.2.0",
     "couchbase": "2.4.6",
-    "lodash": "^3.2.0",
-=======
-    "boom": "^4.2.0",
-    "couchbase": "^2.0.10",
     "lodash": "^4.17.4",
->>>>>>> 453fd5d9
     "q": "^1.1.2"
   },
   "engines": {
